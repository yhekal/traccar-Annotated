/*
 * Copyright 2016 - 2022 Anton Tananaev (anton@traccar.org)
 *
 * Licensed under the Apache License, Version 2.0 (the "License");
 * you may not use this file except in compliance with the License.
 * You may obtain a copy of the License at
 *
 *     http://www.apache.org/licenses/LICENSE-2.0
 *
 * Unless required by applicable law or agreed to in writing, software
 * distributed under the License is distributed on an "AS IS" BASIS,
 * WITHOUT WARRANTIES OR CONDITIONS OF ANY KIND, either express or implied.
 * See the License for the specific language governing permissions and
 * limitations under the License.
 */
package org.traccar.model;

import java.util.LinkedHashMap;
import java.util.Map;
import java.util.Objects;

public class ExtendedModel extends BaseModel {

    private Map<String, Object> attributes = new LinkedHashMap<>();

    public boolean hasAttribute(String key) {
        return attributes.containsKey(key);
    }

    public Map<String, Object> getAttributes() {
        return attributes;
    }

    public void setAttributes(Map<String, Object> attributes) {
        this.attributes = Objects.requireNonNullElseGet(attributes, LinkedHashMap::new);
    }

    public void set(String key, Boolean value) {
        if (value != null) {
            attributes.put(key, value);
        }
    }

    public void set(String key, Byte value) {
        if (value != null) {
            attributes.put(key, value.intValue());
        }
    }

    public void set(String key, Short value) {
        if (value != null) {
            attributes.put(key, value.intValue());
        }
    }

    public void set(String key, Integer value) {
        if (value != null) {
            attributes.put(key, value);
        }
    }

    public void set(String key, Long value) {
        if (value != null) {
            attributes.put(key, value);
        }
    }

    public void set(String key, Float value) {
        if (value != null) {
            attributes.put(key, value.doubleValue());
        }
    }

    public void set(String key, Double value) {
        if (value != null) {
            attributes.put(key, value);
        }
    }

    public void set(String key, String value) {
        if (value != null && !value.isEmpty()) {
            attributes.put(key, value);
        }
    }

    public void add(Map.Entry<String, Object> entry) {
        if (entry != null && entry.getValue() != null) {
            attributes.put(entry.getKey(), entry.getValue());
        }
    }

    public String getString(String key, String defaultValue) {
        return parseAsString(attributes.get(key), defaultValue);
    }

    public String getString(String key) {
        return parseAsString(attributes.get(key), null);
    }

    public double getDouble(String key) {
        return parseAsDouble(attributes.get(key), 0.0);
    }

    public boolean getBoolean(String key) {
        return parseAsBoolean(attributes.get(key), false);
    }

    public int getInteger(String key) {
        return parseAsInteger(attributes.get(key), 0);
    }

    public long getLong(String key) {
        return parseAsLong(attributes.get(key), 0L);
    }

    public Object removeAttribute(String key) {
        return attributes.remove(key);
    }

    public String removeString(String key) {
        return parseAsString(attributes.remove(key), null);
    }

    public Double removeDouble(String key) {
        return parseAsDouble(attributes.remove(key), null);
    }

    public Boolean removeBoolean(String key) {
        return parseAsBoolean(attributes.remove(key), null);
    }

    public Integer removeInteger(String key) {
        return parseAsInteger(attributes.remove(key), null);
    }

    public Long removeLong(String key) {
        return parseAsLong(attributes.remove(key), null);
    }

    private String parseAsString(Object value, String defaultValue) {
        if (value == null) {
            return defaultValue;
        } else {
            return value.toString();
        }
    }

    private static Double parseAsDouble(Object value, Double defaultValue) {
        if (value == null) {
            return defaultValue;
        } else if (value instanceof Number numberValue) {
            return numberValue.doubleValue();
        } else {
            return Double.parseDouble(value.toString());
        }
    }

    private static Boolean parseAsBoolean(Object value, Boolean defaultValue) {
        if (value == null) {
            return defaultValue;
        } else if (value instanceof Boolean booleanValue) {
            return booleanValue;
        } else {
            return Boolean.parseBoolean(value.toString());
        }
    }

    private static Integer parseAsInteger(Object value, Integer defaultValue) {
        if (value == null) {
            return defaultValue;
        } else if (value instanceof Number numberValue) {
            return numberValue.intValue();
        } else {
            return Integer.parseInt(value.toString());
        }
    }

<<<<<<< HEAD
    public void removeAttribute(String key) {
        attributes.remove(key);
=======
    private static Long parseAsLong(Object value, Long defaultValue) {
        if (value == null) {
            return defaultValue;
        } else if (value instanceof Number numberValue) {
            return numberValue.longValue();
        } else {
            return Long.parseLong(value.toString());
        }
>>>>>>> 66e6c1fd
    }
}<|MERGE_RESOLUTION|>--- conflicted
+++ resolved
@@ -175,10 +175,6 @@
         }
     }
 
-<<<<<<< HEAD
-    public void removeAttribute(String key) {
-        attributes.remove(key);
-=======
     private static Long parseAsLong(Object value, Long defaultValue) {
         if (value == null) {
             return defaultValue;
@@ -187,6 +183,5 @@
         } else {
             return Long.parseLong(value.toString());
         }
->>>>>>> 66e6c1fd
     }
 }